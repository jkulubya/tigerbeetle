const std = @import("std");
const builtin = @import("builtin");
const assert = std.debug.assert;

const build_options = @import("vsr_options");

const vsr = @import("vsr.zig");
const stdx = vsr.stdx;
const constants = vsr.constants;
const IO = vsr.io.IO;
const Storage = vsr.storage.Storage;
const StateMachine = vsr.state_machine.StateMachineType(
    Storage,
    constants.state_machine_config,
);
const MessagePool = vsr.message_pool.MessagePool;

const tb = vsr.tigerbeetle;

// Printer is separate from logging since messages from the REPL
// aren't logs but actual messages for the user. The fields are made
// optional so that printing on failure can be disabled in tests that
// test for failure.
pub const Printer = struct {
    stdout: ?std.fs.File.Writer,
    stderr: ?std.fs.File.Writer,

    fn print(printer: Printer, comptime format: []const u8, arguments: anytype) !void {
        if (printer.stdout) |stdout| {
            try stdout.print(format, arguments);
        }
    }

    fn print_error(printer: Printer, comptime format: []const u8, arguments: anytype) !void {
        if (printer.stderr) |stderr| {
            try stderr.print(format, arguments);
        }
    }
};

pub const Parser = struct {
    input: []const u8,
    offset: usize = 0,
    printer: Printer,

    pub const Error = error{
        BadKeyValuePair,
        BadValue,
        BadOperation,
        BadIdentifier,
        MissingEqualBetweenKeyValuePair,
        NoSyntaxMatch,
    };

    pub const Operation = enum {
        none,
        help,
        create_accounts,
        create_transfers,
        lookup_accounts,
        lookup_transfers,
        get_account_transfers,
        get_account_balances,
    };

    pub const LookupSyntaxTree = struct {
        id: u128,
    };

    pub const ObjectSyntaxTree = union(enum) {
        account: tb.Account,
        transfer: tb.Transfer,
        id: LookupSyntaxTree,
        account_filter: tb.AccountFilter,
    };

    pub const Statement = struct {
        operation: Operation,
        arguments: []const u8,
    };

    fn print_current_position(parser: *const Parser) !void {
        const target = target: {
            var position_cursor: usize = 0;
            var position_line: usize = 1;
            var lines = std.mem.split(u8, parser.input, "\n");
            while (lines.next()) |line| {
                if (position_cursor + line.len >= parser.offset) {
                    break :target .{
                        .line = line,
                        .position_line = position_line,
                        .position_column = parser.offset - position_cursor,
                    };
                } else {
                    position_line += 1;
                    position_cursor += line.len + 1; // +1 for trailing newline.
                }
            } else unreachable;
        };

        try parser.printer.print_error("Fail near line {}, column {}:\n\n{s}\n", .{
            target.position_line,
            target.position_column,
            target.line,
        });
        var column = target.position_column;
        while (column > 0) {
            try parser.printer.print_error(" ", .{});
            column -= 1;
        }
        try parser.printer.print_error("^ Near here.\n\n", .{});
    }

    fn eat_whitespace(parser: *Parser) void {
        while (parser.offset < parser.input.len and
            std.ascii.isWhitespace(parser.input[parser.offset]))
        {
            parser.offset += 1;
        }
    }

    fn parse_identifier(parser: *Parser) []const u8 {
        parser.eat_whitespace();
        const after_whitespace = parser.offset;

        while (parser.offset < parser.input.len) {
            const char_is_valid = switch (parser.input[parser.offset]) {
                // Identifiers can contain any letter and `_`.
                'A'...'Z', 'a'...'z', '_' => true,
                // It also may contain numbers, but not start with a number.
                '0'...'9' => parser.offset > after_whitespace,
                else => false,
            };

            if (!char_is_valid) break;
            parser.offset += 1;
        }

        return parser.input[after_whitespace..parser.offset];
    }

    fn parse_syntax_char(parser: *Parser, syntax_char: u8) !void {
        parser.eat_whitespace();

        if (parser.offset < parser.input.len and
            parser.input[parser.offset] == syntax_char)
        {
            parser.offset += 1;
            return;
        }

        return Error.NoSyntaxMatch;
    }

    fn parse_value(parser: *Parser) []const u8 {
        parser.eat_whitespace();
        const after_whitespace = parser.offset;

        while (parser.offset < parser.input.len) {
            const c = parser.input[parser.offset];
            if (!(std.ascii.isAlphanumeric(c) or c == '_' or c == '|')) {
                // Allows flag fields to have whitespace before a '|'.
                var copy = Parser{
                    .input = parser.input,
                    .offset = parser.offset,
                    .printer = parser.printer,
                };
                copy.eat_whitespace();
                if (copy.offset < parser.input.len and parser.input[copy.offset] == '|') {
                    parser.offset = copy.offset;
                    continue;
                }

                // Allow flag fields to have whitespace after a '|'.
                if (copy.offset < parser.input.len and
                    parser.offset > 0 and
                    parser.input[parser.offset - 1] == '|')
                {
                    parser.offset = copy.offset;
                    continue;
                }

                break;
            }

            parser.offset += 1;
        }

        return parser.input[after_whitespace..parser.offset];
    }

    fn match_arg(
        out: *ObjectSyntaxTree,
        key_to_validate: []const u8,
        value_to_validate: []const u8,
    ) !void {
        inline for (@typeInfo(ObjectSyntaxTree).Union.fields) |object_syntax_tree_field| {
            if (std.mem.eql(u8, @tagName(out.*), object_syntax_tree_field.name)) {
                const active_value = @field(out, object_syntax_tree_field.name);
                const ActiveValue = @TypeOf(active_value);

                inline for (@typeInfo(ActiveValue).Struct.fields) |active_value_field| {
                    if (std.mem.eql(u8, active_value_field.name, key_to_validate)) {
                        // Handle everything but flags, skip reserved and timestamp.
                        if (comptime (!std.mem.eql(u8, active_value_field.name, "flags") and
                            !std.mem.eql(u8, active_value_field.name, "reserved") and
                            !std.mem.eql(u8, active_value_field.name, "timestamp")))
                        {
                            @field(
                                @field(out.*, object_syntax_tree_field.name),
                                active_value_field.name,
                            ) = try std.fmt.parseInt(
                                active_value_field.type,
                                value_to_validate,
                                10,
                            );
                        }

                        // Handle flags, specific to Account and Transfer fields.
                        if (comptime std.mem.eql(u8, active_value_field.name, "flags") and
                            @hasField(ActiveValue, "flags"))
                        {
                            var flags_to_validate = std.mem.split(u8, value_to_validate, "|");
                            var validated_flags =
                                std.mem.zeroInit(active_value_field.type, .{});
                            while (flags_to_validate.next()) |flag_to_validate| {
                                const flag_to_validate_trimmed = std.mem.trim(
                                    u8,
                                    flag_to_validate,
                                    std.ascii.whitespace[0..],
                                );
                                inline for (@typeInfo(
                                    active_value_field.type,
                                ).Struct.fields) |known_flag_field| {
                                    if (std.mem.eql(
                                        u8,
                                        known_flag_field.name,
                                        flag_to_validate_trimmed,
                                    )) {
                                        if (comptime !std.mem.eql(
                                            u8,
                                            known_flag_field.name,
                                            "padding",
                                        )) {
                                            @field(validated_flags, known_flag_field.name) = true;
                                        }
                                    }
                                }
                            }
                            @field(
                                @field(out.*, object_syntax_tree_field.name),
                                "flags",
                            ) = validated_flags;
                        }
                    }
                }
            }
        }
    }

    fn parse_arguments(
        parser: *Parser,
        operation: Operation,
        arguments: *std.ArrayList(u8),
    ) !void {
        const default: ObjectSyntaxTree = switch (operation) {
            .help, .none => return,
            .create_accounts => .{ .account = std.mem.zeroInit(tb.Account, .{}) },
            .create_transfers => .{ .transfer = std.mem.zeroInit(tb.Transfer, .{}) },
            .lookup_accounts, .lookup_transfers => .{ .id = .{ .id = 0 } },
            .get_account_transfers, .get_account_balances => .{ .account_filter = tb.AccountFilter{
                .account_id = 0,
                .timestamp_min = 0,
                .timestamp_max = 0,
                .limit = switch (operation) {
                    .get_account_transfers => StateMachine.constants
                        .batch_max.get_account_transfers,
                    .get_account_balances => StateMachine.constants
                        .batch_max.get_account_balances,
                    else => unreachable,
                },
                .flags = .{
                    .credits = true,
                    .debits = true,
                    .reversed = false,
                },
            } },
        };
        var object = default;

        var object_has_fields = false;
        while (parser.offset < parser.input.len) {
            parser.eat_whitespace();
            // Always need to check `i` against length in case we've hit the end.
            if (parser.offset >= parser.input.len or parser.input[parser.offset] == ';') {
                break;
            }

            // Expect comma separating objects.
            // TODO: Not all operations allow multiple objects, e.g. get_account_transfers.
            if (parser.offset < parser.input.len and parser.input[parser.offset] == ',') {
                parser.offset += 1;
                inline for (@typeInfo(ObjectSyntaxTree).Union.fields) |object_tree_field| {
                    if (std.mem.eql(u8, @tagName(object), object_tree_field.name)) {
                        const unwrapped_field = @field(object, object_tree_field.name);
                        try arguments.appendSlice(std.mem.asBytes(&unwrapped_field));
                    }
                }

                // Reset object.
                object = default;
                object_has_fields = false;
            }

            // Grab key.
            const id_result = parser.parse_identifier();

            if (id_result.len == 0) {
                try parser.print_current_position();
                try parser.printer.print_error(
                    "Expected key starting key-value pair. e.g. `id=1`\n",
                    .{},
                );
                return Error.BadIdentifier;
            }

            // Grab =.
            parser.parse_syntax_char('=') catch {
                try parser.print_current_position();
                try parser.printer.print_error(
                    "Expected equal sign after key '{s}' in key-value" ++
                        " pair. e.g. `id=1`.\n",
                    .{id_result},
                );
                return Error.MissingEqualBetweenKeyValuePair;
            };

            // Grab value.
            const value_result = parser.parse_value();

            if (value_result.len == 0) {
                try parser.print_current_position();
                try parser.printer.print_error(
                    "Expected value after equal sign in key-value pair. e.g. `id=1`.\n",
                    .{},
                );
                return Error.BadValue;
            }

            // Match key to a field in the struct.
            match_arg(&object, id_result, value_result) catch {
                try parser.print_current_position();
                try parser.printer.print_error(
                    "'{s}'='{s}' is not a valid pair for {s}.\n",
                    .{ id_result, value_result, @tagName(object) },
                );
                return Error.BadKeyValuePair;
            };

            object_has_fields = true;
        }

        // Add final object.
        if (object_has_fields) {
            inline for (@typeInfo(ObjectSyntaxTree).Union.fields) |object_tree_field| {
                if (std.mem.eql(u8, @tagName(object), object_tree_field.name)) {
                    const unwrapped_field = @field(object, object_tree_field.name);
                    try arguments.appendSlice(std.mem.asBytes(&unwrapped_field));
                }
            }
        }
    }

    // Statement grammar parsed here.
    // STATEMENT: OPERATION ARGUMENTS [;]
    // OPERATION: create_accounts | lookup_accounts | create_transfers | lookup_transfers
    //      ARGUMENTS: ARG [, ARG]
    //       ARG: KEY = VALUE
    //       KEY: string
    //     VALUE: string [| VALUE]
    //
    // For example:
    //   create_accounts id=1 code=2 ledger=3, id = 2 code= 2 ledger =3;
    //   create_accounts flags=linked | debits_must_not_exceed_credits ;
    pub fn parse_statement(
        arena: *std.heap.ArenaAllocator,
        input: []const u8,
        printer: Printer,
    ) (error{OutOfMemory} || std.fs.File.WriteError || Error)!Statement {
        var parser = Parser{ .input = input, .printer = printer };
        parser.eat_whitespace();
        const after_whitespace = parser.offset;
        const operation_identifier = parser.parse_identifier();

        const operation = operation: {
            if (std.meta.stringToEnum(Operation, operation_identifier)) |valid_operation| {
                break :operation valid_operation;
            }

            if (operation_identifier.len == 0) {
                break :operation .none;
            }

            // Set up the offset to after the whitespace so the
            // print_current_position function points at where we actually expected the
            // token.
            parser.offset = after_whitespace;
            try parser.print_current_position();
            try parser.printer.print_error(
                "Operation must be " ++
                    comptime operations: {
                    var names: []const u8 = "";
                    for (std.enums.values(Operation), 0..) |operation, index| {
                        if (operation == .none) continue;
                        names = names ++
                            (if (names.len > 0) ", " else "") ++
                            (if (index == std.enums.values(Operation).len - 1) "or " else "") ++
                            @tagName(operation);
                    }
                    break :operations names;
                } ++ ". Got: '{s}'.\n",
                .{operation_identifier},
            );
            return Error.BadOperation;
        };

        var arguments = std.ArrayList(u8).init(arena.allocator());
        try parser.parse_arguments(operation, &arguments);

        return Statement{
            .operation = operation,
            .arguments = arguments.items,
        };
    }
};

pub fn ReplType(comptime MessageBus: type) type {
    const Client = vsr.Client(StateMachine, MessageBus);

    return struct {
        event_loop_done: bool,
        request_done: bool,

        interactive: bool,
        debug_logs: bool,

        client: *Client,
        printer: Printer,

        const Repl = @This();

        fn fail(repl: *const Repl, comptime format: []const u8, arguments: anytype) !void {
            if (!repl.interactive) {
                try repl.printer.print_error(format, arguments);
                std.os.exit(1);
            }

            try repl.printer.print(format, arguments);
        }

        fn debug(repl: *const Repl, comptime format: []const u8, arguments: anytype) !void {
            if (repl.debug_logs) {
                try repl.printer.print("[Debug] " ++ format, arguments);
            }
        }

        fn do_statement(
            repl: *Repl,
            statement: Parser.Statement,
        ) !void {
            try repl.debug("Running command: {}.\n", .{statement.operation});
            switch (statement.operation) {
                .none => {
                    // No input was parsed.
                    try repl.debug("No command was parsed, continuing.\n", .{});
                },
                .help => {
                    try repl.display_help();
                },

                .create_accounts,
                .create_transfers,
                .lookup_accounts,
                .lookup_transfers,
                .get_account_transfers,
                .get_account_balances,
                => |operation| {
                    const state_machine_operation =
                        std.meta.stringToEnum(StateMachine.Operation, @tagName(operation));
                    assert(state_machine_operation != null);

                    try repl.send(state_machine_operation.?, statement.arguments);
                },
            }
        }

        const single_repl_input_max = 10 * 4 * 1024;
        fn do_repl(
            repl: *Repl,
            arena: *std.heap.ArenaAllocator,
        ) !void {
            try repl.printer.print("> ", .{});

            const stdin = std.io.getStdIn();
            var stdin_buffered_reader = std.io.bufferedReader(stdin.reader());
            var stdin_stream = stdin_buffered_reader.reader();

            const input = stdin_stream.readUntilDelimiterOrEofAlloc(
                arena.allocator(),
                ';',
                single_repl_input_max,
            ) catch |err| {
                repl.event_loop_done = true;
                return err;
            } orelse {
                // EOF.
                repl.event_loop_done = true;
                try repl.fail("\nExiting.\n", .{});
                return;
            };

            const statement = Parser.parse_statement(
                arena,
                input,
                repl.printer,
            ) catch |err| {
                switch (err) {
                    // These are parsing errors, so the REPL should
                    // not continue to execute this statement but can
                    // still accept new statements.
                    Parser.Error.BadIdentifier,
                    Parser.Error.BadOperation,
                    Parser.Error.BadValue,
                    Parser.Error.BadKeyValuePair,
                    Parser.Error.MissingEqualBetweenKeyValuePair,
                    Parser.Error.NoSyntaxMatch,
                    // TODO(zig): This will be more convenient to express
                    // once https://github.com/ziglang/zig/issues/2473 is
                    // in.
                    => return,

                    // An unexpected error for which we do
                    // want the stacktrace.
                    error.AccessDenied,
                    error.BrokenPipe,
                    error.ConnectionResetByPeer,
                    error.DeviceBusy,
                    error.DiskQuota,
                    error.FileTooBig,
                    error.InputOutput,
                    error.InvalidArgument,
                    error.LockViolation,
                    error.NoSpaceLeft,
                    error.NotOpenForWriting,
                    error.OperationAborted,
                    error.OutOfMemory,
                    error.SystemResources,
                    error.Unexpected,
                    error.WouldBlock,
                    => return err,
                }
            };
            try repl.do_statement(statement);
        }

        fn display_help(repl: *Repl) !void {
            const version = build_options.version;
            try repl.printer.print("TigerBeetle CLI Client " ++ version ++ "\n" ++
                \\  Hit enter after a semicolon to run a command.
                \\
                \\Examples:
                \\  create_accounts id=1 code=10 ledger=700 flags=linked | history,
                \\                  id=2 code=10 ledger=700;
                \\  create_transfers id=1 debit_account_id=1 credit_account_id=2 amount=10 ledger=700 code=10;
                \\  lookup_accounts id=1;
                \\  lookup_accounts id=1, id=2;
                \\  get_account_transfers account_id=1 flags=debits|credits;
                \\  get_account_balances account_id=1 flags=debits|credits;
                \\
                \\
            , .{});
        }

        pub fn run(
            arena: *std.heap.ArenaAllocator,
            addresses: []const std.net.Address,
            cluster_id: u128,
            statements: []const u8,
            verbose: bool,
        ) !void {
            const allocator = arena.allocator();

            var repl = Repl{
                .client = undefined,
                .debug_logs = verbose,
                .request_done = true,
                .event_loop_done = false,
                .interactive = statements.len == 0,
                .printer = .{
                    .stderr = std.io.getStdErr().writer(),
                    .stdout = std.io.getStdOut().writer(),
                },
            };

            try repl.debug("Connecting to '{any}'.\n", .{addresses});

            const client_id = std.crypto.random.int(u128);

            var io = try IO.init(32, 0);

            var message_pool = try MessagePool.init(allocator, .client);

            var client = try Client.init(
                allocator,
                client_id,
                cluster_id,
                @intCast(addresses.len),
                &message_pool,
                .{
                    .configuration = addresses,
                    .io = &io,
                },
            );
            repl.client = &client;

            if (statements.len > 0) {
                var statements_iterator = std.mem.split(u8, statements, ";");
                while (statements_iterator.next()) |statement_string| {
                    // Release allocation after every execution.
                    var execution_arena = std.heap.ArenaAllocator.init(allocator);
                    defer execution_arena.deinit();
                    const statement = Parser.parse_statement(
                        &execution_arena,
                        statement_string,
                        repl.printer,
                    ) catch |err| {
                        switch (err) {
                            // These are parsing errors and since this
                            // is not an interactive command, we should
                            // exit immediately. Parsing error info
                            // has already been emitted to stderr.
                            Parser.Error.BadIdentifier,
                            Parser.Error.BadOperation,
                            Parser.Error.BadValue,
                            Parser.Error.BadKeyValuePair,
                            Parser.Error.MissingEqualBetweenKeyValuePair,
                            Parser.Error.NoSyntaxMatch,
                            // TODO: This wil be more convenient to express
                            // once https://github.com/ziglang/zig/issues/2473 is
                            // in.
                            => std.os.exit(1),

                            // An unexpected error for which we do
                            // want the stacktrace.
                            error.AccessDenied,
                            error.BrokenPipe,
                            error.ConnectionResetByPeer,
                            error.DeviceBusy,
                            error.DiskQuota,
                            error.FileTooBig,
                            error.InputOutput,
                            error.InvalidArgument,
                            error.LockViolation,
                            error.NoSpaceLeft,
                            error.NotOpenForWriting,
                            error.OperationAborted,
                            error.OutOfMemory,
                            error.SystemResources,
                            error.Unexpected,
                            error.WouldBlock,
                            => return err,
                        }
                    };
                    try repl.do_statement(statement);
                }
            } else {
                try repl.display_help();
            }

            while (!repl.event_loop_done) {
                if (repl.request_done and repl.interactive) {
                    // Release allocation after every execution.
                    var execution_arena = std.heap.ArenaAllocator.init(allocator);
                    defer execution_arena.deinit();
                    try repl.do_repl(&execution_arena);
                }
                repl.client.tick();
                try io.run_for_ns(constants.tick_ms * std.time.ns_per_ms);
            }
        }

        fn send(
            repl: *Repl,
            operation: StateMachine.Operation,
            arguments: []const u8,
        ) !void {
            const operation_type = switch (operation) {
                .create_accounts, .create_transfers => "create",
                .get_account_transfers, .get_account_balances => "get",
                .lookup_accounts, .lookup_transfers => "lookup",
                .pulse => unreachable,
            };
            const object_type = switch (operation) {
                .create_accounts, .lookup_accounts => "accounts",
                .create_transfers, .lookup_transfers => "transfers",
                .get_account_transfers => "account transfers",
                .get_account_balances => "account balances",
                .pulse => unreachable,
            };

            if (arguments.len == 0) {
                try repl.fail(
                    "No {s} to {s}.\n",
                    .{ object_type, operation_type },
                );
                return;
            }

<<<<<<< HEAD
=======
            const batch = repl.client.batch_get(operation, switch (operation) {
                inline else => |op| @divExact(arguments.len, @sizeOf(StateMachine.Event(op))),
                .pulse => unreachable,
            }) catch unreachable;

            stdx.copy_disjoint(
                .exact,
                u8,
                batch.slice(),
                arguments,
            );

>>>>>>> fb4fdebf
            repl.request_done = false;

            try repl.debug("Sending command: {}.\n", .{operation});
            repl.client.request(
                client_request_callback,
                @intCast(@intFromPtr(repl)),
                operation,
                arguments,
            );
        }

        fn display_object(repl: *Repl, object: anytype) !void {
            assert(@TypeOf(object.*) == tb.Account or
                @TypeOf(object.*) == tb.Transfer or
                @TypeOf(object.*) == tb.AccountBalance);

            try repl.printer.print("{{\n", .{});
            inline for (@typeInfo(@TypeOf(object.*)).Struct.fields, 0..) |object_field, i| {
                if (comptime std.mem.eql(u8, object_field.name, "reserved")) {
                    continue;
                    // No need to print out reserved.
                }

                if (i > 0) {
                    try repl.printer.print(",\n", .{});
                }

                if (comptime std.mem.eql(u8, object_field.name, "flags")) {
                    try repl.printer.print("  \"" ++ object_field.name ++ "\": [", .{});
                    var needs_comma = false;

                    inline for (@typeInfo(object_field.type).Struct.fields) |flag_field| {
                        if (comptime !std.mem.eql(u8, flag_field.name, "padding")) {
                            if (@field(@field(object, "flags"), flag_field.name)) {
                                if (needs_comma) {
                                    try repl.printer.print(",", .{});
                                    needs_comma = false;
                                }

                                try repl.printer.print("\"{s}\"", .{flag_field.name});
                                needs_comma = true;
                            }
                        }
                    }

                    try repl.printer.print("]", .{});
                } else {
                    try repl.printer.print(
                        "  \"{s}\": \"{}\"",
                        .{ object_field.name, @field(object, object_field.name) },
                    );
                }
            }
            try repl.printer.print("\n}}\n", .{});
        }

        fn client_request_callback_error(
            user_data: u128,
            operation: StateMachine.Operation,
            result: []const u8,
        ) !void {
            const repl: *Repl = @ptrFromInt(@as(usize, @intCast(user_data)));
            assert(repl.request_done == false);
            try repl.debug("Operation completed: {}.\n", .{operation});

            defer {
                repl.request_done = true;

                if (!repl.interactive) {
                    repl.event_loop_done = true;
                }
            }

            switch (operation) {
                .create_accounts => {
                    const create_account_results = std.mem.bytesAsSlice(
                        tb.CreateAccountsResult,
                        result,
                    );

                    if (create_account_results.len > 0) {
                        for (create_account_results) |*reason| {
                            try repl.printer.print(
                                "Failed to create account ({}): {any}.\n",
                                .{ reason.index, reason.result },
                            );
                        }
                    }
                },
                .lookup_accounts => {
                    const lookup_account_results = std.mem.bytesAsSlice(
                        tb.Account,
                        result,
                    );

                    if (lookup_account_results.len == 0) {
                        try repl.fail(
                            "Cannot lookup account: {any}\n",
                            .{LookupAccountResult.account_not_found},
                        );
                    } else {
                        for (lookup_account_results) |*account| {
                            try repl.display_object(account);
                        }
                    }
                },
                .create_transfers => {
                    const create_transfer_results = std.mem.bytesAsSlice(
                        tb.CreateTransfersResult,
                        result,
                    );

                    if (create_transfer_results.len > 0) {
                        for (create_transfer_results) |*reason| {
                            try repl.printer.print(
                                "Failed to create transfer ({}): {any}.\n",
                                .{ reason.index, reason.result },
                            );
                        }
                    }
                },
                .lookup_transfers => {
                    const lookup_transfer_results = std.mem.bytesAsSlice(
                        tb.Transfer,
                        result,
                    );

                    if (lookup_transfer_results.len == 0) {
                        try repl.fail(
                            "Cannot lookup transfer: {any}\n",
                            .{LookupTransferResult.transfer_not_found},
                        );
                    } else {
                        for (lookup_transfer_results) |*transfer| {
                            try repl.display_object(transfer);
                        }
                    }
                },
                .get_account_transfers => {
                    const get_account_transfers_results = std.mem.bytesAsSlice(
                        tb.Transfer,
                        result,
                    );

                    if (get_account_transfers_results.len == 0) {
                        try repl.fail(
                            "Cannot get account transfers: {any}\n",
                            .{LookupTransferResult.no_matching_results},
                        );
                    } else {
                        for (get_account_transfers_results) |*transfer| {
                            try repl.display_object(transfer);
                        }
                    }
                },
                .get_account_balances => {
                    const get_account_transfers_results = std.mem.bytesAsSlice(
                        tb.AccountBalance,
                        result,
                    );

                    if (get_account_transfers_results.len == 0) {
                        try repl.fail(
                            "Cannot get account balances: {any}\n",
                            .{LookupTransferResult.no_matching_results},
                        );
                    } else {
                        for (get_account_transfers_results) |*balance| {
                            try repl.display_object(balance);
                        }
                    }
                },
                .pulse => unreachable,
            }
        }

        fn client_request_callback(
            user_data: u128,
            operation: StateMachine.Operation,
            result: []const u8,
        ) void {
            client_request_callback_error(
                user_data,
                operation,
                result,
            ) catch |err| {
                const repl: *Repl = @ptrFromInt(@as(usize, @intCast(user_data)));
                repl.fail("Error in callback: {any}", .{err}) catch return;
            };
        }
    };
}

pub const LookupAccountResult = enum(u32) {
    ok = 0,
    account_not_found = 1,
    comptime {
        for (std.enums.values(LookupAccountResult), 0..) |result, index| {
            assert(@intFromEnum(result) == index);
        }
    }
};

pub const LookupTransferResult = enum(u32) {
    ok = 0,
    transfer_not_found = 1,
    no_matching_results = 2,
    comptime {
        for (std.enums.values(LookupTransferResult), 0..) |result, index| {
            assert(@intFromEnum(result) == index);
        }
    }
};

const null_printer = Printer{
    .stderr = null,
    .stdout = null,
};

test "repl.zig: Parser single transfer successfully" {
    const tests = [_]struct {
        in: []const u8 = "",
        want: tb.Transfer,
    }{
        .{
            .in = "create_transfers id=1",
            .want = tb.Transfer{
                .id = 1,
                .debit_account_id = 0,
                .credit_account_id = 0,
                .amount = 0,
                .pending_id = 0,
                .user_data_128 = 0,
                .user_data_64 = 0,
                .user_data_32 = 0,
                .timeout = 0,
                .ledger = 0,
                .code = 0,
                .flags = .{},
                .timestamp = 0,
            },
        },
        .{
            .in =
            \\create_transfers id=32 amount=65 ledger=12 code=9999 pending_id=7
            \\ credit_account_id=2121 debit_account_id=77 user_data_128=2
            \\ user_data_64=3 user_data_32=4 flags=linked
            ,
            .want = tb.Transfer{
                .id = 32,
                .debit_account_id = 77,
                .credit_account_id = 2121,
                .amount = 65,
                .pending_id = 7,
                .user_data_128 = 2,
                .user_data_64 = 3,
                .user_data_32 = 4,
                .timeout = 0,
                .ledger = 12,
                .code = 9999,
                .flags = .{ .linked = true },
                .timestamp = 0,
            },
        },
        .{
            .in =
            \\create_transfers flags=
            \\ post_pending_transfer |
            \\ balancing_credit |
            \\ balancing_debit |
            \\ void_pending_transfer |
            \\ pending |
            \\ linked
            ,
            .want = tb.Transfer{
                .id = 0,
                .debit_account_id = 0,
                .credit_account_id = 0,
                .amount = 0,
                .pending_id = 0,
                .user_data_128 = 0,
                .user_data_64 = 0,
                .user_data_32 = 0,
                .timeout = 0,
                .ledger = 0,
                .code = 0,
                .flags = .{
                    .post_pending_transfer = true,
                    .balancing_credit = true,
                    .balancing_debit = true,
                    .void_pending_transfer = true,
                    .pending = true,
                    .linked = true,
                },
                .timestamp = 0,
            },
        },
    };

    for (tests) |t| {
        var arena = std.heap.ArenaAllocator.init(std.testing.allocator);
        defer arena.deinit();

        const statement = try Parser.parse_statement(
            &arena,
            t.in,
            null_printer,
        );

        try std.testing.expectEqual(statement.operation, .create_transfers);
        try std.testing.expectEqualSlices(u8, statement.arguments, std.mem.asBytes(&t.want));
    }
}

test "repl.zig: Parser multiple transfers successfully" {
    const tests = [_]struct {
        in: []const u8 = "",
        want: [2]tb.Transfer,
    }{
        .{
            .in = "create_transfers id=1 debit_account_id=2, id=2 credit_account_id = 1;",
            .want = [2]tb.Transfer{
                tb.Transfer{
                    .id = 1,
                    .debit_account_id = 2,
                    .credit_account_id = 0,
                    .amount = 0,
                    .pending_id = 0,
                    .user_data_128 = 0,
                    .user_data_64 = 0,
                    .user_data_32 = 0,
                    .timeout = 0,
                    .ledger = 0,
                    .code = 0,
                    .flags = .{},
                    .timestamp = 0,
                },
                tb.Transfer{
                    .id = 2,
                    .debit_account_id = 0,
                    .credit_account_id = 1,
                    .amount = 0,
                    .pending_id = 0,
                    .user_data_128 = 0,
                    .user_data_64 = 0,
                    .user_data_32 = 0,
                    .timeout = 0,
                    .ledger = 0,
                    .code = 0,
                    .flags = .{},
                    .timestamp = 0,
                },
            },
        },
    };

    for (tests) |t| {
        var arena = std.heap.ArenaAllocator.init(std.testing.allocator);
        defer arena.deinit();

        const statement = try Parser.parse_statement(
            &arena,
            t.in,
            null_printer,
        );

        try std.testing.expectEqual(statement.operation, .create_transfers);
        try std.testing.expectEqualSlices(u8, statement.arguments, std.mem.sliceAsBytes(&t.want));
    }
}

test "repl.zig: Parser single account successfully" {
    const tests = [_]struct {
        in: []const u8,
        want: tb.Account,
    }{
        .{
            .in = "create_accounts id=1",
            .want = tb.Account{
                .id = 1,
                .debits_pending = 0,
                .debits_posted = 0,
                .credits_pending = 0,
                .credits_posted = 0,
                .user_data_128 = 0,
                .user_data_64 = 0,
                .user_data_32 = 0,
                .reserved = 0,
                .ledger = 0,
                .code = 0,
                .flags = .{},
            },
        },
        .{
            .in =
            \\create_accounts id=32 credits_posted=344 ledger=12 credits_pending=18
            \\ code=9999 flags=linked | debits_must_not_exceed_credits debits_posted=3390
            \\ debits_pending=3212 user_data_128=2 user_data_64=3 user_data_32=4
            ,
            .want = tb.Account{
                .id = 32,
                .debits_pending = 3212,
                .debits_posted = 3390,
                .credits_pending = 18,
                .credits_posted = 344,
                .user_data_128 = 2,
                .user_data_64 = 3,
                .user_data_32 = 4,
                .reserved = 0,
                .ledger = 12,
                .code = 9999,
                .flags = .{ .linked = true, .debits_must_not_exceed_credits = true },
            },
        },
        .{
            .in =
            \\create_accounts flags=credits_must_not_exceed_debits|
            \\ linked|debits_must_not_exceed_credits id =1
            ,
            .want = tb.Account{
                .id = 1,
                .debits_pending = 0,
                .debits_posted = 0,
                .credits_pending = 0,
                .credits_posted = 0,
                .user_data_128 = 0,
                .user_data_64 = 0,
                .user_data_32 = 0,
                .reserved = 0,
                .ledger = 0,
                .code = 0,
                .flags = .{
                    .credits_must_not_exceed_debits = true,
                    .linked = true,
                    .debits_must_not_exceed_credits = true,
                },
            },
        },
    };

    for (tests) |t| {
        var arena = std.heap.ArenaAllocator.init(std.testing.allocator);
        defer arena.deinit();

        const statement = try Parser.parse_statement(
            &arena,
            t.in,
            null_printer,
        );

        try std.testing.expectEqual(statement.operation, .create_accounts);
        try std.testing.expectEqualSlices(u8, statement.arguments, std.mem.asBytes(&t.want));
    }
}

test "repl.zig: Parser account filter successfully" {
    const tests = [_]struct {
        in: []const u8,
        operation: Parser.Operation,
        want: tb.AccountFilter,
    }{
        .{
            .in = "get_account_transfers account_id=1",
            .operation = .get_account_transfers,
            .want = tb.AccountFilter{
                .account_id = 1,
                .timestamp_min = 0,
                .timestamp_max = 0,
                .limit = StateMachine.constants.batch_max.get_account_transfers,
                .flags = .{
                    .credits = true,
                    .debits = true,
                    .reversed = false,
                },
            },
        },
        .{
            .in =
            \\get_account_balances account_id=1000
            \\flags=debits|reversed limit=10
            \\timestamp_min=1 timestamp_max=9999;
            \\
            ,
            .operation = .get_account_balances,
            .want = tb.AccountFilter{
                .account_id = 1000,
                .timestamp_min = 1,
                .timestamp_max = 9999,
                .limit = 10,
                .flags = .{
                    .credits = false,
                    .debits = true,
                    .reversed = true,
                },
            },
        },
    };

    for (tests) |t| {
        var arena = std.heap.ArenaAllocator.init(std.testing.allocator);
        defer arena.deinit();

        const statement = try Parser.parse_statement(
            &arena,
            t.in,
            null_printer,
        );

        try std.testing.expectEqual(statement.operation, t.operation);
        try std.testing.expectEqualSlices(u8, statement.arguments, std.mem.asBytes(&t.want));
    }
}

test "repl.zig: Parser multiple accounts successfully" {
    const tests = [_]struct {
        in: []const u8,
        want: [2]tb.Account,
    }{
        .{
            .in = "create_accounts id=1, id=2",
            .want = [2]tb.Account{
                tb.Account{
                    .id = 1,
                    .debits_pending = 0,
                    .debits_posted = 0,
                    .credits_pending = 0,
                    .credits_posted = 0,
                    .user_data_128 = 0,
                    .user_data_64 = 0,
                    .user_data_32 = 0,
                    .reserved = 0,
                    .ledger = 0,
                    .code = 0,
                    .flags = .{},
                },
                tb.Account{
                    .id = 2,
                    .debits_pending = 0,
                    .debits_posted = 0,
                    .credits_pending = 0,
                    .credits_posted = 0,
                    .user_data_128 = 0,
                    .user_data_64 = 0,
                    .user_data_32 = 0,
                    .reserved = 0,
                    .ledger = 0,
                    .code = 0,
                    .flags = .{},
                },
            },
        },
    };

    for (tests) |t| {
        var arena = std.heap.ArenaAllocator.init(std.testing.allocator);
        defer arena.deinit();

        const statement = try Parser.parse_statement(
            &arena,
            t.in,
            null_printer,
        );

        try std.testing.expectEqual(statement.operation, .create_accounts);
        try std.testing.expectEqualSlices(u8, statement.arguments, std.mem.sliceAsBytes(&t.want));
    }
}

test "repl.zig: Parser odd but correct formatting" {
    const tests = [_]struct {
        in: []const u8 = "",
        want: tb.Transfer,
    }{
        // Space between key-value pair and equality
        .{
            .in = "create_transfers id = 1",
            .want = tb.Transfer{
                .id = 1,
                .debit_account_id = 0,
                .credit_account_id = 0,
                .amount = 0,
                .pending_id = 0,
                .user_data_128 = 0,
                .user_data_64 = 0,
                .user_data_32 = 0,
                .timeout = 0,
                .ledger = 0,
                .code = 0,
                .flags = .{},
                .timestamp = 0,
            },
        },
        // Space only before equals sign
        .{
            .in = "create_transfers id =1",
            .want = tb.Transfer{
                .id = 1,
                .debit_account_id = 0,
                .credit_account_id = 0,
                .amount = 0,
                .pending_id = 0,
                .user_data_128 = 0,
                .user_data_64 = 0,
                .user_data_32 = 0,
                .timeout = 0,
                .ledger = 0,
                .code = 0,
                .flags = .{},
                .timestamp = 0,
            },
        },
        // Whitespace before command
        .{
            .in = "  \t  \n  create_transfers id=1",
            .want = tb.Transfer{
                .id = 1,
                .debit_account_id = 0,
                .credit_account_id = 0,
                .amount = 0,
                .pending_id = 0,
                .user_data_128 = 0,
                .user_data_64 = 0,
                .user_data_32 = 0,
                .timeout = 0,
                .ledger = 0,
                .code = 0,
                .flags = .{},
                .timestamp = 0,
            },
        },
        // Trailing semicolon
        .{
            .in = "create_transfers id=1;",
            .want = tb.Transfer{
                .id = 1,
                .debit_account_id = 0,
                .credit_account_id = 0,
                .amount = 0,
                .pending_id = 0,
                .user_data_128 = 0,
                .user_data_64 = 0,
                .user_data_32 = 0,
                .timeout = 0,
                .ledger = 0,
                .code = 0,
                .flags = .{},
                .timestamp = 0,
            },
        },
        // Spaces everywhere
        .{
            .in =
            \\
            \\
            \\      create_transfers
            \\            id =    1
            \\       user_data_128 = 12
            \\ debit_account_id=1 credit_account_id        = 10
            \\    ;
            \\
            \\
            ,
            .want = tb.Transfer{
                .id = 1,
                .debit_account_id = 1,
                .credit_account_id = 10,
                .amount = 0,
                .pending_id = 0,
                .user_data_128 = 12,
                .user_data_64 = 0,
                .user_data_32 = 0,
                .timeout = 0,
                .ledger = 0,
                .code = 0,
                .flags = .{},
                .timestamp = 0,
            },
        },
    };

    for (tests) |t| {
        var arena = std.heap.ArenaAllocator.init(std.testing.allocator);
        defer arena.deinit();

        const statement = try Parser.parse_statement(
            &arena,
            t.in,
            null_printer,
        );

        try std.testing.expectEqual(statement.operation, .create_transfers);
        try std.testing.expectEqualSlices(u8, statement.arguments, std.mem.asBytes(&t.want));
    }
}

test "repl.zig: Handle parsing errors" {
    const tests = [_]struct {
        in: []const u8 = "",
        err: anyerror,
    }{
        .{
            .in = "create_trans",
            .err = error.BadOperation,
        },
        .{
            .in =
            \\
            \\
            \\ create
            ,
            .err = error.BadOperation,
        },
        .{
            .in = "create_transfers 12",
            .err = error.BadIdentifier,
        },
        .{
            .in = "create_transfers =12",
            .err = error.BadIdentifier,
        },
        .{
            .in = "create_transfers x",
            .err = error.MissingEqualBetweenKeyValuePair,
        },
        .{
            .in = "create_transfers x=",
            .err = error.BadValue,
        },
        .{
            .in = "create_transfers x=    ",
            .err = error.BadValue,
        },
        .{
            .in = "create_transfers x=    ;",
            .err = error.BadValue,
        },
        .{
            .in = "create_transfers x=[]",
            .err = error.BadValue,
        },
        .{
            .in = "create_transfers id=abcd",
            .err = error.BadKeyValuePair,
        },
    };

    for (tests) |t| {
        var arena = std.heap.ArenaAllocator.init(std.testing.allocator);
        defer arena.deinit();

        const result = Parser.parse_statement(
            &arena,
            t.in,
            null_printer,
        );
        try std.testing.expectError(t.err, result);
    }
}<|MERGE_RESOLUTION|>--- conflicted
+++ resolved
@@ -716,21 +716,6 @@
                 return;
             }
 
-<<<<<<< HEAD
-=======
-            const batch = repl.client.batch_get(operation, switch (operation) {
-                inline else => |op| @divExact(arguments.len, @sizeOf(StateMachine.Event(op))),
-                .pulse => unreachable,
-            }) catch unreachable;
-
-            stdx.copy_disjoint(
-                .exact,
-                u8,
-                batch.slice(),
-                arguments,
-            );
-
->>>>>>> fb4fdebf
             repl.request_done = false;
 
             try repl.debug("Sending command: {}.\n", .{operation});
